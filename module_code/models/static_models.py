--- conflicted
+++ resolved
@@ -1,11 +1,6 @@
 from argparse import ArgumentParser, Namespace
-<<<<<<< HEAD
 from typing import Any, Callable, Dict, List, Optional, Union
 from os.path import join, dirname
-=======
-from typing import Any, Callable, Dict, List, Union
-from posixpath import join, dirname  # this is compatible with mlflow, not os.path...
->>>>>>> 0b0fb216
 from os import makedirs
 import numpy as np
 import pandas as pd
@@ -487,11 +482,11 @@
         #     mlflow.log_artifact(predict_probas_file, dirname(predict_probas_file))
 
         # log labels for convenient post-hoc analysis if required
-        if "test" in prefix:
-            labels_file = join("predict_probas", f"{prefix}_labels.pkl")
-            labels.to_pickle(labels_file)
-            if mlflow.active_run():
-                mlflow.log_artifact(labels_file, dirname(predict_probas_file))
+        # if "test" in prefix:
+        #     labels_file = join("predict_probas", f"{prefix}_labels.pkl")
+        #     labels.to_pickle(labels_file)
+        #     if mlflow.active_run():
+        #         mlflow.log_artifact(labels_file, dirname(predict_probas_file))
 
         pred_probas = pred_probas.values
 
@@ -554,23 +549,14 @@
                 self.static_model.hparams["curve_names"],
                 self.static_model.curves,
             ):
-<<<<<<< HEAD
                 if eval_metric_on_subgroup(curve_name):
-                    figure = curve.from_predictions(labels, pred_probas).plot().figure_
+                    # prevent a lot of figures from popping up on screen
+                    figure = curve.from_predictions(labels, pred_probas)
                     name = f"{prefix}_{curve_name}"
-                    figure.suptitle(name)
-                    log_figure(figure, join("img_artifacts", "curves", name))
-=======
-                # prevent a lot of figures from popping up on screen
-                figure = curve.from_predictions(labels, pred_probas)
-                name = f"{prefix}_{curve_name}"
-                figure.figure_.suptitle(name)
-                log_figure(
-                    figure.figure_,
-                    join("img_artifacts", "curves", f"{name}.svg"),
-                )
-                plt.close()
->>>>>>> 0b0fb216
+                    figure.figure_.suptitle(name)
+                    # log_figure(figure, join("img_artifacts", "curves", name))
+                    log_figure(figure.figure_, join("img_artifacts", "curves", name))
+                    plt.close()
 
         # Other plots
         if self.static_model.plots is not None:
