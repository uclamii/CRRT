from argparse import Namespace
from functools import reduce
import logging
from os.path import join
from pathlib import Path
from timeit import default_timer as timer
from typing import Dict, List, Optional
from pandas import DataFrame, DatetimeIndex, read_excel, read_csv, merge

# for serialization on the fly
import pandas as pd

serialize_pkg = pd

from data.longitudinal_features import (
    load_diagnoses,
    load_vitals,
    load_labs,
    load_medications,
    load_problems,
    load_procedures,
)
from data.longitudinal_utils import UNIVERSAL_TIME_COL_NAME, get_time_window_mask
from data.utils import (
    loading_message,
    onehot,
    read_files_and_combine,
    get_preprocessed_file_name,
)
from data.preprocess import adhoc_preprocess_data


def get_num_prev_crrt_treatments(df: DataFrame):
    """
    Works on any df as as long as it has pt id and start date.
    Returns number of prev crrt treatments per [pt, start date].
    Good to join with dfs with the same/similar index.
    """
    # get unique start dates per pt (Series[List[Date]])
    # multiindex of pt and then num prev crrt treatments (from reset index)
    treatments_per_pt = df.groupby(["IP_PATIENT_ID"]).apply(
        lambda df: df["Start Date"].reset_index(drop=True)
    )
    # rename the outermost index which should be num prev treatments
    # Changed in pandas v1.3.0
    treatments_per_pt.index.set_names(
        "Num Prev CRRT Treatments", level=-1, inplace=True
    )
    # separate it out and make multindex: [pt, start date]
    num_prev_crrt_treatments = treatments_per_pt.reset_index(level=-1).set_index(
        "Start Date", append=True
    )  # add start date as second index
    return num_prev_crrt_treatments


def load_outcomes(
    raw_data_dir: str,
    group_by: List[str],
    outcome_file: str = "CRRT Deidentified 2015-2021YTD_VF.xlsx",
) -> DataFrame:
    """
    Load outcomes from outcomes file.
    Given higher granularity, so we include a binary outcome (recommend crrt).
    Filters: no pediatric patient outcomes, patients with malformed outcome (i.e. 0 or >1 of the 4 outcomes indicated).
    """
    
    loading_message("Outcomes")
    outcomes_df = read_excel(
        join(raw_data_dir, outcome_file), sheet_name="2015-2021 YTD"
    )

    positive_outcomes = ["Recov. renal funct.", "Transitioned to HD"]
    negative_outcomes = ["Comfort Care", "Expired "]
    outcome_cols = positive_outcomes + negative_outcomes

    #### Filtering ####

    # For patients with duplicated start dates, take the sample with greatest end date
    outcomes_df = outcomes_df.sort_values(
        by=["IP_PATIENT_ID", "End Date"]
    ).drop_duplicates(subset=["IP_PATIENT_ID", "Start Date"], keep="last")

    # Each row should have exactly 1 1.0 value (one-hot of the 4 cols)
    exactly_one_outcome_mask = outcomes_df[outcome_cols].fillna(0).sum(axis=1) == 1

    outcomes_df = outcomes_df[exactly_one_outcome_mask]

    # Drop missing pt ids
    outcomes_df = outcomes_df.dropna(subset=["IP_PATIENT_ID"])

    # Get rid of Age feature that I constructed since controls don't have outcomes file
    outcomes_df = outcomes_df.drop("Age", axis=1, errors="ignore")

    #### Construct Binary Outcome ####
    # Recommend CRRT if they had a positive outcome.
    recommend_crrt = (outcomes_df[positive_outcomes] == 1).any(axis=1)
    outcomes_df["recommend_crrt"] = recommend_crrt.astype(int)

    #### Construct other features ####
    outcomes_df["CRRT Year"] = DatetimeIndex(outcomes_df["End Date"]).year

    #### Contruct Num Previous Treatments ####
    # patients can have multiple treatments but each (pt, treatment) is 1 sample
    # we dont want to lose info of previous treatments, so we add as feature
    num_prev_crrt_treatments = get_num_prev_crrt_treatments(outcomes_df)

    # join with num prev crrt treatments (set index to [pt, start date])
    return outcomes_df.merge(
        num_prev_crrt_treatments, how="inner", on=group_by
    ).set_index(group_by)


def construct_outcomes(procedures_df: DataFrame, merge_on: List[str]) -> DataFrame:
    """
    For control cohort that doesn't have outcomes.
    Instead of CRRT start date we use a basic heuristic for a "anchoring" date / pseudo start date for time windows
    # In controls this is 4725 patients
    """
    outcomes = (
        procedures_df.groupby("IP_PATIENT_ID")
        # We randomly select the date of a procedure for any patient
        .sample(n=1)[["IP_PATIENT_ID", "PROC_DATE"]]
        # Ensure date is a datetime object
        .astype({"PROC_DATE": "datetime64[ns]"}).assign(
            **{
                # they should not go on crrt and did not
                "recommend_crrt": 0,
                # because they never went on crrt theres 0 days and no prev treatments
                "CRRT Total Days": 0,
                "Num Prev CRRT Treatments": 0,
                # TODO: does it make sense to have this anymore?
                # crrt_year=lambda row: DatetimeIndex(row["PROCEDURE_DATE"]).year,
                "CRRT Year": lambda df: df["PROC_DATE"].map(lambda dt: dt.year),
                # need this for get_time_window_mask, will not be used
                "End Date": lambda df: df["PROC_DATE"],
            }
        )
        # Align column names to a real outcomes file
        .rename(columns={"PROC_DATE": "Start Date"})
    )

    return outcomes.set_index(merge_on)

def load_static_features(
    raw_data_dir: str,
    static_features: List[str] = [
        # "Allergies.txt",  # Very sparse for CRRT patients.
        "Patient_Demographics.txt",
        # "Social_History.txt",
    ],
) -> DataFrame:
    loading_message("Static Features")
    """
    Returns static features dataframe. 1 row per patient.
    only onehot encode multicategorical columns (not binary)
    all binary vars are encoded 0/1 (no/yes)
    """
    # include all patients from all tables, so outer join
    static_df = read_files_and_combine(static_features, raw_data_dir, how="outer")

    cols_to_onehot = []
    if "Allergies.txt" in static_features:
        allergen_code_mapping_fname = join(raw_data_dir, "allergen_code_mapping.csv")
        if not Path(allergen_code_mapping_fname).exists():
            # save description of allergen code as a df mapping
            allergen_code_to_description_mapping = static_df[
                ["ALLERGEN_ID", "DESCRIPTION"]
            ].set_index("ALLERGEN_ID")
            allergen_code_to_description_mapping.to_csv(allergen_code_mapping_fname)
            # drop allergen description since we won't be using it
        static_df = static_df.drop("DESCRIPTION", axis=1)

        cols_to_onehot.append("ALLERGEN_ID")

    if "Patient_Demographics.txt" in static_features:
        collapse_ethnicity_map = {  # Collapse everything to (Not) Hisp/Lat
            "Not Hispanic or Latino": [
                "Choose Not to Answer",
                "Patient Refused",
                "Unknown",
            ],
            "Hispanic or Latino": [
                "Mexican, Mexican American, Chicano/a",
                "Hispanic/Spanish origin Other",
                "Puerto Rican",
                "Cuban",
            ],
        }
        column_alignment = {
            "GENDER": "SEX",
            "IP_CURRENT_PCP_ID": "PCP_IP_PROVIDER_ID",
            "VITAL_STATUS": "KNOWN_DECEASED",
        }
        static_df = static_df.rename(column_alignment, axis=1).replace(
            {
<<<<<<< HEAD
                # CONTROLS
                "GENDER": "SEX",
                "IP_CURRENT_PCP_ID": "PCP_IP_PROVIDER_ID",
                "VITAL_STATUS": "KNOWN_DECEASED",

                # CEDARS
                'CURRENT_AGE': "AGE",
                'RACE_1': 'RACE',
                'ETHNIC_GROUP': 'ETHNICITY',
                'LIVING_STATUS': 'KNOWN_DECEASED',
                "CURRENT_PCP_ID": "PCP_IP_PROVIDER_ID",
            },
            axis=1,
        )

        static_df = align_cedars_demographics(static_df)
    
        static_df = static_df.drop('PCP_IP_PROVIDER_ID', axis=1, errors="ignore")
=======
                "ETHNICITY": {
                    col: collapsed_name
                    for collapsed_name, cols in collapse_ethnicity_map.items()
                    for col in cols
                }
            }
        )
        # Excluding provider id if provided
        static_df = static_df.drop("PCP_IP_PROVIDER_ID", axis=1, errors="ignore")
>>>>>>> 9e874dc0
        # static_df = map_provider_id_to_type(static_df, raw_data_dir)

        # explicitly mapping here instead of numerical encoding automatically so that you know which is which when referencing outputs/data/etc.
        bin_cols_mapping = {
<<<<<<< HEAD
            "SEX": {"Male": 0, "Female": 1}, 
            "KNOWN_DECEASED": {"Not Known Deceased": 0, 
                               "Known Deceased": 1,
                               "Alive": 0, # Cedars
                               "Deceased": 1 # Cedars 
                               }
=======
            "SEX": {"Male": 0, "Female": 1},
            "KNOWN_DECEASED": {"Not Known Deceased": 0, "Known Deceased": 1},
            "ETHNICITY": {
                "Not Hispanic or Latino": 0,
                "Hispanic or Latino": 1,
            },
>>>>>>> 9e874dc0
        }
        static_df = static_df.replace(bin_cols_mapping)

        cols_to_onehot += [
            "RACE",  # white, other, multiple races, etc.
<<<<<<< HEAD
            "ETHNICITY",  # yes/no hispanic/latino
=======
>>>>>>> 9e874dc0
            # "PCP_PROVIDER_TYPE",
        ]

    if "Social_History.txt" in static_features:
        static_df = static_df.rename(
            {
                # CEDARS
                "TOBACCO_USE": "TOBACCO_USER",
                "SMOKING_TOBACCO_USE": "SMOKING_TOB_STATUS",
            },
            axis=1,
        )

        cols_to_onehot += ["TOBACCO_USER", "SMOKING_TOB_STATUS"]

    # will aggregate if there's more than one entry per pateint.
    # this should only affect allergens, the other entries should not be affected
    static_df = onehot(static_df, cols_to_onehot, sum_across_patient=False)

    return static_df

def align_cedars_demographics(static_df: DataFrame) -> DataFrame:
    """
    Some ad-hoc preprocessing specifically to align Cedars with UCLA data
    """

    # Cleanup RACE for Cedars data. Combine RACE_2 and RACE_3 into multiple races
    if 'RACE_2' in static_df.columns and 'RACE_3' in static_df.columns:
        static_df.loc[static_df['RACE_2'].notna() | static_df['RACE_3'].notna(), 'RACE'] = 'Multiple Races'
        static_df = static_df.replace({'RACE': {'White': 'White or Caucasian', 'Patient Declined': 'Patient Refused'}}) 
        static_df = static_df.drop(["RACE_2","RACE_3"], axis=1)

    # Stored as integers. Cast to float for consistency with UCLA
    static_df["AGE"] = static_df["AGE"].astype(float)

    # One case of 'Unknown', but UCLA has only Male/Female
    static_df = static_df[~((static_df['SEX'] != 0) & (static_df['SEX'] != 1))]

    # Some null ages and races in Cedars, but not in UCLA
    static_df = static_df.dropna(subset=["AGE","RACE"])
    
    # Cedars does not include 'Latino' with 'Hispanic'
    static_df = static_df.replace({'ETHNICITY': {'Hispanic': 'Hispanic or Latino', 
                                            'Non-Hispanic': 'Not Hispanic or Latino', 
                                            'Patient Declined': 'Not Hispanic or Latino', 
                                            'Unknown':'Not Hispanic or Latino'}}) 

    return static_df

def map_provider_id_to_type(
    static_df: DataFrame,
    raw_data_dir: str,
    provider_mapping_file: str = "Providers.txt",
) -> DataFrame:
    """There are a bunch of IDs but they mostly all map to the same type, so here we'll use the string name instead of code."""
    provider_mapping = read_files_and_combine([provider_mapping_file], raw_data_dir)
    provider_mapping = dict(
        zip(provider_mapping["IP_PROVIDER_ID"], provider_mapping["PROVIDER_TYPE"])
    )
    static_df["PCP_IP_PROVIDER_ID"] = static_df["PCP_IP_PROVIDER_ID"].map(
        provider_mapping
    )
    static_df.rename(columns={"PCP_IP_PROVIDER_ID": "PCP_PROVIDER_TYPE"}, inplace=True)
    return static_df


def merge_features_with_outcome(
    raw_data_dir: str,
    outcomes_df: DataFrame,
    merge_on: List[str] = ["IP_PATIENT_ID", "Start Date"],
    time_interval: Optional[str] = None,
    pre_start_delta: Optional[Dict[str, int]] = None,
    post_start_delta: Optional[Dict[str, int]] = None,
    time_window_end: str = "Start Date",
    slide_window_by: int = 0,
    preloaded_dfs: Dict[str, DataFrame] = {},
) -> DataFrame:
    """
    Loads outcomes and features and then merges them.
    Keeps patients even if they're missing from a data table (Feature).
    Will drop patients who are missing outcomes.
    """
    time_window = get_time_window_mask(
        outcomes_df, pre_start_delta, post_start_delta, time_window_end, slide_window_by
    )

    # this needs to come after load outcomes
    if time_interval:
        merge_on.append(UNIVERSAL_TIME_COL_NAME)

    longitudinal_dfs = [
        preloaded_dfs.get(
            "dx",
            load_diagnoses(
                raw_data_dir,
                time_interval=time_interval,
                time_window=time_window,
            ),
        ),
        preloaded_dfs.get(
            "vitals",
            load_vitals(
                raw_data_dir, time_interval=time_interval, time_window=time_window
            ),
        ),
        preloaded_dfs.get(
            "rx",
            load_medications(
                raw_data_dir, time_interval=time_interval, time_window=time_window
            ),
        ),
        preloaded_dfs.get(
            "labs",
            load_labs(
                raw_data_dir, time_interval=time_interval, time_window=time_window
            ),
        ),
        preloaded_dfs.get(
            "pr",
            load_problems(
                raw_data_dir, time_interval=time_interval, time_window=time_window
            ),
        ),
        preloaded_dfs.get(
            "cpt",
            load_procedures(
                raw_data_dir, time_interval=time_interval, time_window=time_window
            ),
        ),
    ]

    # outer join features with each other so patients who might not have allergies,  for example, are still included
    features = reduce(
        lambda df1, df2: merge(df1, df2, on=merge_on, how="outer"), longitudinal_dfs
    )

    # inner join features with outcomes (only patients with outcomes)
    # merge is incorrect here for the same reason as static
    features_with_outcomes = features.join(outcomes_df, how="inner")

    # patients with multiple treatments will be separated, enforce they're grouped
    # df = features_with_outcomes.groupby(merge_on).last()

    return features_with_outcomes


def process_and_serialize_raw_data(
    args: Namespace, preprocessed_df_path: str, cohort: str
) -> DataFrame:
    logging.info(f"Creating preprocessed file {preprocessed_df_path}!")
    merge_on = ["IP_PATIENT_ID", "Start Date"]
    start = timer()
    # Dynamically get the correct function in this module based on the cohort
    df = globals().get(f"preproc_{cohort}")(args, merge_on)
    logging.info(f"Loading took {timer() - start} seconds.")
    serialize_fn = getattr(df, f"to_{args.serialization}")
    serialize_fn(preprocessed_df_path)
    return df


def get_preprocessed_df_path(args: Namespace, cohort: str) -> str:
    preprocessed_df_fname = get_preprocessed_file_name(
        args.pre_start_delta,
        args.post_start_delta,
        args.time_interval,
        args.time_window_end,
        args.slide_window_by,
        args.preprocessed_df_file,
        args.serialization,
    )
    return join(getattr(args, f"{cohort}_data_dir"), preprocessed_df_fname)


def load_data(args: Namespace, cohort: str) -> DataFrame:
    preprocessed_df_path = get_preprocessed_df_path(args, cohort)
    deserialize_fn = getattr(serialize_pkg, f"read_{args.serialization}")
    try:  # raise IOError
        df = deserialize_fn(preprocessed_df_path)
    except IOError:
        df = process_and_serialize_raw_data(args, preprocessed_df_path, cohort)

    if args.model_type == "static":
        cohort_data_dir = getattr(args, f"{cohort}_data_dir")
        path = join(cohort_data_dir, f"static_data.{args.serialization}")
        try:
            static_features = deserialize_fn(path)
        except IOError:
            static_features = load_static_features(cohort_data_dir).set_index(
                "IP_PATIENT_ID"
            )
            serialize_fn = getattr(static_features, f"to_{args.serialization}")
            serialize_fn(path)

        # Merge would mess it up since static doesn't have UNIVERSAL_TIME_COL_NAME, join will broadcast.
        df = df.join(static_features, how="inner")

    return adhoc_preprocess_data(df, args)


"""
Functions for each cohort/dataset for preprocessing the raw datasets.
Each much be "preproc_" followed by the cohort name.
Cohort names can only have underscores so they're valid var names.
"""


def preproc_ucla_crrt(args: Namespace, merge_on: List[str]) -> DataFrame:
    outcomes_df = load_outcomes(args.ucla_crrt_data_dir, group_by=merge_on)
    return merge_features_with_outcome(
        args.ucla_crrt_data_dir,
        outcomes_df,
        merge_on,
        args.time_interval,
        args.pre_start_delta,
        args.post_start_delta,
        args.time_window_end,
        args.slide_window_by,
    )  # 140s ~2.5 mins, 376.5s ~6mins for daily aggregation


def preproc_ucla_control(args: Namespace, merge_on: List[str]) -> DataFrame:
    procedures_df = load_procedures(args.ucla_control_data_dir, aggregate=False)
    outcomes_df = construct_outcomes(procedures_df, merge_on)
    controls_window_size = args.pre_start_delta
    """
    TODO[High]: this actually can match ucla_crrt by just using everythign from args, but we have to update construct_outcomes to also have "End Date"
        This will be important for the dynamic model
    """
    return merge_features_with_outcome(
        args.ucla_control_data_dir,
        outcomes_df,
        merge_on,
        args.time_interval,
        controls_window_size,
        None,
        "Start Date",
        args.slide_window_by,
    )<|MERGE_RESOLUTION|>--- conflicted
+++ resolved
@@ -63,7 +63,7 @@
     Given higher granularity, so we include a binary outcome (recommend crrt).
     Filters: no pediatric patient outcomes, patients with malformed outcome (i.e. 0 or >1 of the 4 outcomes indicated).
     """
-    
+
     loading_message("Outcomes")
     outcomes_df = read_excel(
         join(raw_data_dir, outcome_file), sheet_name="2015-2021 YTD"
@@ -187,70 +187,49 @@
             ],
         }
         column_alignment = {
+            # CONTROLS
             "GENDER": "SEX",
             "IP_CURRENT_PCP_ID": "PCP_IP_PROVIDER_ID",
             "VITAL_STATUS": "KNOWN_DECEASED",
-        }
-        static_df = static_df.rename(column_alignment, axis=1).replace(
-            {
-<<<<<<< HEAD
-                # CONTROLS
-                "GENDER": "SEX",
-                "IP_CURRENT_PCP_ID": "PCP_IP_PROVIDER_ID",
-                "VITAL_STATUS": "KNOWN_DECEASED",
-
-                # CEDARS
+
+            # CEDARS
                 'CURRENT_AGE': "AGE",
                 'RACE_1': 'RACE',
                 'ETHNIC_GROUP': 'ETHNICITY',
                 'LIVING_STATUS': 'KNOWN_DECEASED',
                 "CURRENT_PCP_ID": "PCP_IP_PROVIDER_ID",
-            },
-            axis=1,
-        )
-
-        static_df = align_cedars_demographics(static_df)
-    
-        static_df = static_df.drop('PCP_IP_PROVIDER_ID', axis=1, errors="ignore")
-=======
+        }
+        static_df = static_df.rename(column_alignment, axis=1).replace(
+            {
                 "ETHNICITY": {
                     col: collapsed_name
                     for collapsed_name, cols in collapse_ethnicity_map.items()
                     for col in cols
                 }
             }
-        )
-        # Excluding provider id if provided
-        static_df = static_df.drop("PCP_IP_PROVIDER_ID", axis=1, errors="ignore")
->>>>>>> 9e874dc0
+
+        static_df = align_cedars_demographics(static_df)
+    
+        static_df = static_df.drop('PCP_IP_PROVIDER_ID', axis=1, errors="ignore")
         # static_df = map_provider_id_to_type(static_df, raw_data_dir)
 
         # explicitly mapping here instead of numerical encoding automatically so that you know which is which when referencing outputs/data/etc.
         bin_cols_mapping = {
-<<<<<<< HEAD
             "SEX": {"Male": 0, "Female": 1}, 
             "KNOWN_DECEASED": {"Not Known Deceased": 0, 
                                "Known Deceased": 1,
                                "Alive": 0, # Cedars
                                "Deceased": 1 # Cedars 
                                }
-=======
-            "SEX": {"Male": 0, "Female": 1},
-            "KNOWN_DECEASED": {"Not Known Deceased": 0, "Known Deceased": 1},
             "ETHNICITY": {
                 "Not Hispanic or Latino": 0,
                 "Hispanic or Latino": 1,
             },
->>>>>>> 9e874dc0
         }
         static_df = static_df.replace(bin_cols_mapping)
 
         cols_to_onehot += [
             "RACE",  # white, other, multiple races, etc.
-<<<<<<< HEAD
-            "ETHNICITY",  # yes/no hispanic/latino
-=======
->>>>>>> 9e874dc0
             # "PCP_PROVIDER_TYPE",
         ]
 
