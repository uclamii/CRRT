from typing import List, Tuple, Union
from numpy import ndarray, unique
from pandas import Series, DataFrame, crosstab
from sklearn.base import ClassifierMixin
from scipy.stats import chi2_contingency, ttest_ind, mannwhitneyu, fisher_exact, shapiro

from evaluate.effect_size_metrics import cohens_h, cramers_corrected_stat, hedges_g
from evaluate.utils import log_text, filter_fns


def is_ctn(
    feature_values: ndarray, threshold: float = 0.05, long_tailed: bool = False
) -> bool:
    # Ref: https://stackoverflow.com/a/35827646/1888794
    feature_values = Series(feature_values)
    if long_tailed:
        return (
            1.0 * feature_values.value_counts(normalize=True).head(5).sum()
            < 1 - threshold
        )
    return 1.0 * feature_values.nunique() / feature_values.count() > 0.05


def test_normality(metric: List[float], confidence_level: float = 0.95) -> bool:
    """
    Tests for normality using the shapiro-wilk test.
    Outputs W,p. We want p > (alpha = 1 - CI = .05 usually)
    Ref: https://machinelearningmastery.com/
        a-gentle-introduction-to-normality-tests-in-python/
    p > alpha: Sample looks Gaussian (fail to reject H0)
         else: Sample does not look Gaussian (reject H0)
    """
    return shapiro(metric)[1] > (1 - confidence_level)


def test_reject(p: float, confidence_level: float = 0.95) -> bool:
    """
    Tests if a and b come from the same distribution.
    p > alpha: a and b come from the same distribution (fail to reject H0)
        else: a and b come from different distributions (reject H0)
    """
    return p <= (1 - confidence_level)


def get_contingency(
    dist_error: Union[ndarray, Series],
    dist_true: Union[ndarray, Series],
    error_type: str,
    true_type: str,
) -> DataFrame:
    if len(dist_error) == len(dist_true):
        return crosstab(dist_error, dist_true)
    # gets contingency if uneven
    # rows: error vs true, cols: counts of occurrences for each category
    categories, counts = unique(dist_error, return_counts=True)
    error_counts = DataFrame(counts, index=categories, columns=[error_type])
    categories, counts = unique(dist_true, return_counts=True)
    true_counts = DataFrame(counts, index=categories, columns=[true_type])
    return error_counts.join(true_counts, how="outer").fillna(0)


def get_pvalue_and_effect_size(
    dist_error: Union[ndarray, Series],
    dist_true: Union[ndarray, Series],
    error_type: str,
    true_type: str,
    seed: int,
) -> Tuple[str, float, str, float]:
    # if there is any errors, skips anything less than 3 samples
    if len(dist_error) > 2:
        if is_ctn(dist_error):  # continuous / quantitative
            effect_size = hedges_g(dist_error, dist_true)
            effect_size_name = "hedges_g"
            # check normal (test rquires at least 3 data points)
            if test_normality(dist_error):
                # Ref: https://www.statology.org/two-sample-t-test-python/
                return (
                    "t_ind",
                    ttest_ind(dist_error, dist_true, random_state=seed)[1],
                    effect_size_name,
                    effect_size,
                )
            # NOT NORMAL
            # Ref: https://www.statology.org/mann-whitney-u-test-python/
            return (
                "mannwhitney_u",
                mannwhitneyu(dist_error, dist_true)[1],
                effect_size_name,
                effect_size,
            )
        # categorical / qualitative
        contingency = get_contingency(dist_error, dist_true, error_type, true_type)
        if contingency.shape == (2, 2):  # BINARY: expect 2x2
            # Ref: https://www.statology.org/fishers-exact-test-python/
            return (
                "fisher_exact",
                fisher_exact(contingency)[1],
                "cohens_h",
                cohens_h(contingency),
            )
        # MULTICATEGORICAL
        # although technically frequencies/counts must be > 5 there's no other python alternatives for multicategorical
        return (
            "chi2",
            chi2_contingency(contingency)[1],
            "cramers_v",
            cramers_corrected_stat(contingency),
        )
    # cannot do the test
    return (None, None, None, None)


def model_randomness(
    data: ndarray,
    labels: ndarray,
    preds: ndarray,
    prefix: str,
    columns: List[str],
    seed: int,
    **kwargs,
):
    """Tests for model randomness by comparing
    ("fn", "tp"), ("fn", "tn"), ("fp", "tn"), ("fp", "tp")
    If the FN and TP are statistically significantly different, it means FN looks like negatives even though they’re really positive, which means the model was following the stats and learned something reasonable because it doesn’t look like the positive class.
    That means maybe we need other variables or there’s noise in the feature data.
    But, if the FN looks like TP then the model is failing to learn something meaningful, and suggests that the model is more random.
    However, just statistical tests are not enough, we also need to report effect sizes.
    """
    subsets = {k: data[v(preds, labels)] for k, v in filter_fns.items()}
    # we can assume independence between these because
    # A) mutually exclusive groups
    # B) sampling without replacement
    comparisons = [("fn", "tp"), ("fn", "tn"), ("fp", "tn"), ("fp", "tp")]
    table = {
        "Test Statistic": {},
        "Reject H0": {},
        "Measure Name": {},
        "Effect Size": {},
    }
    for comparison in comparisons:
        error_type, true_type = comparison  # unpack
        # for each feature
        comparison_name = f"{comparison[0]}_vs_{comparison[1]}"
<<<<<<< HEAD
        table = {
            "Test Statistic": {},
            "p-value": {},
            "Reject H0": {},
            "Measure Name": {},
            "Effect Size": {},
        }
=======

>>>>>>> 0b0fb216
        for colidx, coln in enumerate(columns):
            # e.g. fn_vs_tp -> SBP (all rows)
            dist_error = subsets[error_type][:, colidx]
            dist_true = subsets[true_type][:, colidx]
            (
                stat_name,
                p_value,
                effect_size_name,
                effect_size,
            ) = get_pvalue_and_effect_size(
                dist_error, dist_true, error_type, true_type, seed
            )
            table["Test Statistic"][(comparison_name, coln)] = stat_name
            table["p-value"][(comparison_name, coln)] = p_value
            table["Reject H0"][(comparison_name, coln)] = test_reject(p_value)
            table["Measure Name"][(comparison_name, coln)] = effect_size_name
            table["Effect Size"][(comparison_name, coln)] = effect_size
    # To read: read_csv("tmp.txt", index_col=[0,1])
    log_text(
        DataFrame(table).sort_values("Effect Size", ascending=False).to_csv(),
        f"{prefix}_dist_comparison_table.csv",
    )<|MERGE_RESOLUTION|>--- conflicted
+++ resolved
@@ -141,7 +141,6 @@
         error_type, true_type = comparison  # unpack
         # for each feature
         comparison_name = f"{comparison[0]}_vs_{comparison[1]}"
-<<<<<<< HEAD
         table = {
             "Test Statistic": {},
             "p-value": {},
@@ -149,9 +148,6 @@
             "Measure Name": {},
             "Effect Size": {},
         }
-=======
-
->>>>>>> 0b0fb216
         for colidx, coln in enumerate(columns):
             # e.g. fn_vs_tp -> SBP (all rows)
             dist_error = subsets[error_type][:, colidx]
